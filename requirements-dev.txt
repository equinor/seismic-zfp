--- conflicted
+++ resolved
@@ -2,8 +2,5 @@
 matplotlib
 pytest
 mock
-<<<<<<< HEAD
 fonttools>=4.43.0 # not directly required, pinned by Snyk to avoid a vulnerability
-=======
-numpy>=1.22.2 # not directly required, pinned by Snyk to avoid a vulnerability
->>>>>>> 3ce201be
+numpy>=1.22.2 # not directly required, pinned by Snyk to avoid a vulnerability