import os
import platform
import random
from functools import lru_cache
import numpy as np
import segyio
from segyio import _segyio

from .loader import SgzLoader2d, SgzLoader3d
from .version import SeismicZfpVersion
from .utils import (pad, bytes_to_int, bytes_to_signed_int, get_chunk_cache_size,
                    coord_to_index, gen_coord_list, FileOffset, WrongDimensionalityError,
                    get_correlated_diagonal_length, get_anticorrelated_diagonal_length)
import seismic_zfp
from .sgzconstants import DISK_BLOCK_BYTES, SEGY_FILE_HEADER_BYTES, SEGY_TEXT_HEADER_BYTES
from .headers import HeaderwordInfo

try:
    from azure.storage.blob import BlobServiceClient
except ImportError:
    BlobServiceClient = None

class SgzReader(object):
    """Reads SGZ files

    Methods
    -------
    read_inline_number(il_no)
        Decompresses and returns one inline from SGZ file as 2D numpy array (by inline number)

    read_inline(il_id)
        Decompresses and returns one inline from SGZ file as 2D numpy array (by inline ordinal)

    read_crossline_number(xl_no)
        Decompresses and returns one crossline from SGZ file as 2D numpy array (by crossline number)

    read_crossline(xl_id)
        Decompresses and returns one crossline from SGZ file as 2D numpy array (by crossline ordinal)

    read_zslice(zslice_id)
        Decompresses and returns one zslice from SGZ file as 2D numpy array

    read_correlated_diagonal(cd_id)
        Decompresses and returns one diagonal IL ~ XL from SGZ file as 2D numpy array

    read_anticorrelated_diagonal(ad_id)
        Decompresses and returns one diagonal IL ~ -XL from SGZ file as 2D numpy array

    read_subplane(min_trace, max_trace, min_z, max_z):
        Decompresses and returns an arbitrary sub-plane from 2D SGZ file as 2D numpy array

    read_subvolume(min_il, max_il, min_xl, max_xl, min_z, max_z)
        Decompresses and returns an arbitrary sub-volume from SGZ file as 3D numpy array

    read_volume(min_il, max_il, min_xl, max_xl, min_z, max_z)
        Decompresses and returns full cube from SGZ file as 3D numpy array

    get_trace(index, min_sample_id=None, max_sample_id=None)
        Decompress, optionally crop, and return a single trace from SGZ file as 1D numpy array

    get_trace_by_coord(index, min_sample_no=None, max_sample_no=None)
        Decompress, crop by coordinates, and return a single trace from SGZ file as 1D numpy array

    get_tracefield_values(tracefield):
        Efficiently provides all trace header values for a given trace header field

    gen_trace_header(index)
        Create and return dictionary of headerword-value pairs for specified trace

    get_file_binary_header
        Returns dictionary of headerword-value pairs from SEG-Y binary file header

    get_file_text_header
        Returns SEG-Y textual file header

    get_file_version
        Returns version of seismic-zfp library which wrote the SGZ file
    """
    def __init__(self, file, filetype_checking=True, preload=False, chunk_cache_size=None):
        """
        Parameters
        ----------
        file : str
            The SGZ filepath to be read

             : file handle in 'rb' mode
             Reuse an open file handle

        filetype_checking : bool, optional
            Decline to attempt reading files which look like SEG-Y

        preload : bool, optional
            Read whole volume (compressed) into memory at instantiation

        chunk_cache_size : int, optional
            Number of chunks to cache when reading traces, increase for long diagonals
        """

        # Class may be instantiated with either a file path, filehandle, URL or blobclient
        if hasattr(file, 'download_blob'):
            # We have a blobclient
            self._filename = file.blob_name
            self.file = file
            self.file.read_range = seismic_zfp.utils.read_range_blob
            self.local = False
        elif hasattr(file, 'read'):
            # We have a filehandle
            self._filename = file.name
            self.file = file
            # You have a file handle, go to the start!
            self.file.seek(0)
            self.file.read_range = seismic_zfp.utils.read_range_file
            self.local = True
        else:
            if isinstance(file, tuple):
                # We have a URL
                if BlobServiceClient is None:
                    raise ImportError("File type requires azure-storage-blob. Install optional dependency seismic-zfp[azure] with pip.")
                blob_service_client = BlobServiceClient(account_url=file[0])
                self.file = blob_service_client.get_blob_client(container=file[1], blob=file[2])
                self.file.read_range = seismic_zfp.utils.read_range_blob
                self.local = False
            else:
                # We have a file path
                self._filename = file
                self.file = self.open_sgz_file()
                self.file.read_range = seismic_zfp.utils.read_range_file
                self.local = True


        self.headerbytes = self.file.read_range(self.file, 0, DISK_BLOCK_BYTES)
        if filetype_checking and self.headerbytes[0:2] == b'\xc3\x40':
            msg = "This appears to be a SEGY file rather than an SGZ file, override with filetype_checking=False"
            raise RuntimeError(msg)

        self.n_header_blocks = bytes_to_int(self.headerbytes[0:4])
        if self.n_header_blocks != 1:
            self.headerbytes = self.file.read_range(self.file, 0, DISK_BLOCK_BYTES*self.n_header_blocks)

        # Read useful info out of the SGZ header
        self.file_version = self.get_file_version()
        self.n_samples, self.n_xlines, self.n_ilines, self.rate, self.blockshape = self._parse_dimensions()

        self.is_2d = self.blockshape[0] == 1
        self.is_3d = not self.is_2d

        if self.is_3d:
            self.zslices, self.xlines, self.ilines = self._parse_coordinates()
        else:
            # 2d file is certainly > v0.1.6
            sample_rate_ms = bytes_to_int(self.headerbytes[28:32]) / 1000
            self.zslices = gen_coord_list(bytes_to_signed_int(self.headerbytes[16:20]),
                                          sample_rate_ms,
                                          bytes_to_int(self.headerbytes[4:8])).astype('float')


        self.compressed_data_diskblocks, self.header_entry_length_bytes, self.n_header_arrays = self._parse_data_sizes()
        self.data_start_bytes = self.n_header_blocks * DISK_BLOCK_BYTES

        if self.file_version > SeismicZfpVersion("0.2.1"):
            self.tracecount = bytes_to_int(self.headerbytes[68:72])
            self.padded_header_entry_length_bytes = (512 + 512 * ((self.header_entry_length_bytes - 1) // 512))
        else:
            self.tracecount = self.n_ilines * self.n_xlines
            self.padded_header_entry_length_bytes = self.header_entry_length_bytes

        self.segy_traceheader_template = self._decode_traceheader_template()
        self.stored_header_keys = [k for k, v in self.segy_traceheader_template.items() if isinstance(v, FileOffset)]
        self.file_text_header = self.headerbytes[DISK_BLOCK_BYTES:
                                                 DISK_BLOCK_BYTES + SEGY_TEXT_HEADER_BYTES]

        self.file_binary_header = self.headerbytes[DISK_BLOCK_BYTES + SEGY_TEXT_HEADER_BYTES:
                                                   DISK_BLOCK_BYTES + SEGY_FILE_HEADER_BYTES]

        # Blockshape for original files
        if (self.blockshape[0] == 0 or self.blockshape[1] == 0) and self.blockshape[2] == 0:
            self.blockshape = (4, 4, 2048//self.rate)

        if self.is_2d:
            self.shape_pad = (1,
                              pad(self.tracecount, self.blockshape[1]),
                              pad(self.n_samples, self.blockshape[2]))
        elif self.is_3d:
            self.shape_pad = (pad(self.n_ilines, self.blockshape[0]),
                              pad(self.n_xlines, self.blockshape[1]),
                              pad(self.n_samples, self.blockshape[2]))

        # These are useful units of measurement for SGZ files:

        # A 'compression unit' is the smallest decompressable piece of the SGZ file.
        # It is always 4-samples x 4-xlines x 4-ilines in physical dimensions, but its size
        # on disk will vary according to compression ratio.
        if self.is_2d:
            self.unit_bytes = int((4*4) * self.rate) // 8
        else:
            self.unit_bytes = int((4*4*4) * self.rate) // 8

        # A 'block' is a group of 'compression units' equal in size to a hardware disk block.
        # The 'compression units' may be arranged in any cuboid which matches the size of a disk block.
        # At the time of coding, standard commodity hardware uses 4kB disk blocks so check that
        # file has been written in using this convention.
        self.block_bytes = int(self.blockshape[0] * self.blockshape[1] * self.blockshape[2] * self.rate) // 8

        assert self.block_bytes % self.unit_bytes == 0
        assert self.block_bytes == DISK_BLOCK_BYTES, f"block_bytes={self.block_bytes}, should be {DISK_BLOCK_BYTES}"

        # A 'chunk' is a group of one or more 'blocks' which span a complete set of traces.
        # This will follow the xline and iline shape of a 'block'
        self.chunk_bytes = self.block_bytes * (self.shape_pad[2] // self.blockshape[2])
        assert self.chunk_bytes % self.block_bytes == 0

        # Placeholder. Don't read these if you're not going to use them
        self.variant_headers = {}
        self.include_padding = None
        
        self.range_error = "Index {} is out of range [{}, {}]. Try using slice ordinals instead of numbers?"

        # Split out responsibility for I/O and decompression
        if self.is_2d:
            self.loader = SgzLoader2d(self.file, self.data_start_bytes, self.compressed_data_diskblocks, self.shape_pad,
                                      self.blockshape, self.chunk_bytes, self.block_bytes, self.unit_bytes, self.rate, self.local, preload)
        else:
            self.loader = SgzLoader3d(self.file, self.data_start_bytes, self.compressed_data_diskblocks, self.shape_pad,
                                      self.blockshape, self.chunk_bytes, self.block_bytes, self.unit_bytes, self.rate, self.local, preload)

        # Using default cache of 2048 chunks implies:
        #     - 1GB memory usage at 32KB uncompressed traces. Reduce for machines with memory constraints
        #     - Sequential reading of traces over inlines and crosslines will give 15/16 cache hits, and
        #       over diagonals will give 9/16 cache hits.
        # (assuming 4x4 chunks... traces shouldn't be accessed intensively from other layouts!)
        #
        # Quis Habemus Servamus
        if chunk_cache_size is None:
            chunk_cache_size = get_chunk_cache_size(self.shape_pad[0] // self.blockshape[0],
                                                    self.shape_pad[1] // self.blockshape[1])
        self._read_containing_chunk_cached = lru_cache(maxsize=chunk_cache_size)(self._read_containing_chunk)
        if self.is_2d:
            self.structured = False
        else:
            self.structured = (self.tracecount == self.n_ilines * self.n_xlines)

        self.mask = None

    def __repr__(self):
        return f'SgzReader({self._filename})'

    def __str__(self):
        if self.is_3d:
            return f'seismic-zfp 3d file {self._filename}, {self.file_version}:\n' \
                   f'  compression ratio: {int(32/self.rate)}:1\n' \
                   f'  inlines: {self.n_ilines} [{self.ilines[0]}, {self.ilines[-1]}]\n' \
                   f'  crosslines: {self.n_xlines} [{self.xlines[0]}, {self.xlines[-1]}]\n' \
                   f'  samples: {self.n_samples} [{self.zslices[0]}, {self.zslices[-1]}]\n' \
                   f'  traces: {self.tracecount}\n' \
                   f'  Header arrays: {self.stored_header_keys}'
        else:
            return f'seismic-zfp 2d file {self._filename}, {self.file_version}:\n' \
                   f'  compression ratio: {int(32/self.rate)}:1\n' \
                   f'  samples: {self.n_samples} [{self.zslices[0]}, {self.zslices[-1]}]\n' \
                   f'  traces: {self.tracecount}\n' \
                   f'  Header arrays: {self.stored_header_keys}'

    def __enter__(self):
        return self

    def __exit__(self, type, value, traceback):
        self.close()

    def open_sgz_file(self):
        if not os.path.exists(self._filename):
            msgs = ["Rather than a beep  Or a rude error message  These words: 'File not found.'",
                    "A file that big?  It might be very useful.  But now it is gone.",
                    "Three things are certain:  Death, taxes, and lost data.  Guess which has occurred."]
            raise FileNotFoundError("Cannot find {} ... {}".format(self._filename, random.choice(msgs)))
        return open(self._filename, 'rb')

    def close_sgz_file(self):
        self.file.close()

    def close(self):
        self.loader.clear_cache()
        self.close_sgz_file()

    def get_file_version(self):
        return SeismicZfpVersion(bytes_to_int(self.headerbytes[72:76]))

    def get_file_source_code(self):
        return bytes_to_int(self.headerbytes[76:80])

    def get_header_detection_method_code(self):
        return bytes_to_int(self.headerbytes[80:84])

    def _parse_dimensions(self):
        n_samples = bytes_to_int(self.headerbytes[4:8])
        n_xlines = bytes_to_int(self.headerbytes[8:12])
        n_ilines = bytes_to_int(self.headerbytes[12:16])
        rate = bytes_to_signed_int(self.headerbytes[40:44])

        if rate < 0:
            rate = 1 / -rate

        blockshape = (bytes_to_int(self.headerbytes[44:48]),
                      bytes_to_int(self.headerbytes[48:52]),
                      bytes_to_int(self.headerbytes[52:56]))

        return n_samples, n_xlines, n_ilines, rate, blockshape

    def _parse_coordinates(self):
        sample_rate_ms = bytes_to_int(self.headerbytes[28:32])

        # Use microseconds to store sample interval for files written with version 0.1.7 and above.
        # zslices is still in milliseconds for segyio compatibility, but now has float type rather than int.
        # Conversion from ZGY still uses milliseconds, this is safe as zgy2sgz gives a version of 0.0.0
        if self.file_version > SeismicZfpVersion("0.1.6"):
            sample_rate_ms /= 1000

        zslices_list = gen_coord_list(bytes_to_signed_int(self.headerbytes[16:20]),
                                      sample_rate_ms,
                                      bytes_to_int(self.headerbytes[4:8])).astype('float')
        xlines_list = gen_coord_list(bytes_to_int(self.headerbytes[20:24]),
                                     bytes_to_int(self.headerbytes[32:36]),
                                     bytes_to_int(self.headerbytes[8:12])).astype('intc')
        ilines_list = gen_coord_list(bytes_to_int(self.headerbytes[24:28]),
                                     bytes_to_int(self.headerbytes[36:40]),
                                     bytes_to_int(self.headerbytes[12:16])).astype('intc')
        return zslices_list, xlines_list, ilines_list

    def _parse_data_sizes(self):
        compressed_data_diskblocks = bytes_to_int(self.headerbytes[56:60])
        header_entry_length_bytes = bytes_to_int(self.headerbytes[60:64])
        n_header_arrays = bytes_to_int(self.headerbytes[64:68])
        return compressed_data_diskblocks, header_entry_length_bytes, n_header_arrays

    def _decode_traceheader_template(self):
        raw_template = self.headerbytes[980:2048]
        self.hw_info = HeaderwordInfo(self.tracecount, buffer=raw_template)
        return self.hw_info.get_header_dict(self.n_header_arrays,
                                            self.n_header_blocks,
                                            self.compressed_data_diskblocks,
                                            self.padded_header_entry_length_bytes)

    def get_inline_index(self, il_no):
        """Get inline index from inline number"""
        return coord_to_index(il_no, self.ilines)

    def read_inline_number(self, il_no):
        """Reads one inline from SGZ file

        Parameters
        ----------
        il_no : int
            The inline number

        Returns
        -------
        inline : numpy.ndarray of float32, shape: (n_xlines, n_samples)
            The specified inline, decompressed
        """
        return self.read_inline(self.get_inline_index(il_no))

    def read_inline(self, il_id):
        """Reads one inline from SGZ file

        Parameters
        ----------
        il_id : int
            The ordinal number of the inline in the file

        Returns
        -------
        inline : numpy.ndarray of float32, shape: (n_xlines, n_samples)
            The specified inline, decompressed
        """
        if self.is_2d:
            raise WrongDimensionalityError("Trying to read inlines from 2D file")
        if not 0 <= il_id < self.n_ilines:
            raise IndexError(self.range_error.format(il_id, 0, self.n_ilines - 1))
        if self.blockshape[0] == 4 and self.blockshape[1] == 4:
            decompressed = self.loader.read_and_decompress_il_set(4 * (il_id // 4))
            return decompressed[il_id % self.blockshape[0], 0:self.n_xlines, 0:self.n_samples]
        else:
            # Default to unoptimized general method
            return np.squeeze(self.read_subvolume(il_id, il_id + 1, 0, self.n_xlines, 0, self.n_samples))


    def get_crossline_index(self, xl_no):
        """Get crossline index from crossline number"""
        return coord_to_index(xl_no, self.xlines)

    def read_crossline_number(self, xl_no):
        """Reads one crossline from SGZ file

        Parameters
        ----------
        xl_no : int
            The crossline number

        Returns
        -------
        crossline : numpy.ndarray of float32, shape: (n_ilines, n_samples)
            The specified crossline, decompressed
        """
        return self.read_crossline(self.get_crossline_index(xl_no))

    def read_crossline(self, xl_id):
        """Reads one crossline from SGZ file

        Parameters
        ----------
        xl_id : int
            The ordinal number of the crossline in the file

        Returns
        -------
        crossline : numpy.ndarray of float32, shape: (n_ilines, n_samples)
            The specified crossline, decompressed
        """
        if self.is_2d:
            raise WrongDimensionalityError("Trying to read crosslines from 2D file")
        if not 0 <= xl_id < self.n_xlines:
            raise IndexError(self.range_error.format(xl_id, 0, self.n_xlines - 1))
        if self.blockshape[0] == 4 and self.blockshape[1] == 4:
            decompressed = self.loader.read_and_decompress_xl_set(4 * (xl_id // 4))
            return decompressed[0:self.n_ilines, xl_id % self.blockshape[1], 0:self.n_samples]
        else:
            # Default to unoptimized general method
            return np.squeeze(self.read_subvolume(0, self.n_ilines, xl_id, xl_id + 1, 0, self.n_samples))


    def get_zslice_index(self, zslice_no, include_stop=False):
        """Get zslice index from sample time/depth"""
        return coord_to_index(zslice_no, self.zslices, include_stop=include_stop)

    def read_zslice_coord(self, zslice_no):
        """Reads one zslice from SGZ file (time or depth, depending on file contents)

        Parameters
        ----------
        zslice_no : int
            The sample time/depth to return a zslice from

        Returns
        -------
        zslice : numpy.ndarray of float32, shape: (n_ilines, n_xlines)
            The specified zslice (time or depth, depending on file contents), decompressed
        """
        return self.read_zslice(self.get_zslice_index(zslice_no))

    def read_zslice(self, zslice_id):
        """Reads one zslice from SGZ file (time or depth, depending on file contents)

        Parameters
        ----------
        zslice_id : int
            The ordinal number of the zslice in the file

        Returns
        -------
        zslice : numpy.ndarray of float32, shape: (n_ilines, n_xlines)
            The specified zslice (time or depth, depending on file contents), decompressed
        """
        if self.is_2d:
            raise WrongDimensionalityError("Trying to read zslices from 2D file")
        if not 0 <= zslice_id < self.n_samples:
            raise IndexError(self.range_error.format(zslice_id, 0, self.n_samples - 1))
        blocks_per_dim = tuple(dim // size for dim, size in zip(self.shape_pad, self.blockshape))
        zslice_first_block_offset = zslice_id // self.blockshape[2]

        if self.blockshape[0] == 4 and self.blockshape[1] == 4:
            decompressed = self.loader.read_and_decompress_zslice_set(blocks_per_dim, zslice_first_block_offset,
                                                                       zslice_id)
            return decompressed[0:self.n_ilines, 0:self.n_xlines, zslice_id % 4]

        elif self.blockshape[2] == 4:
            decompressed = self.loader.read_and_decompress_zslice_set_adv(blocks_per_dim, zslice_first_block_offset)
            return decompressed[0:self.n_ilines, 0:self.n_xlines, zslice_id % 4]

        else:
            # Default to unoptimized general method
            return np.squeeze(self.read_subvolume(0, self.n_ilines, 0, self.n_xlines, zslice_id, zslice_id + 1))


    def read_correlated_diagonal(self, cd_id, min_cd_idx=None, max_cd_idx=None, min_sample_idx=None, max_sample_idx=None):
        """Reads one diagonal in the direction IL ~ XL

        Parameters
        ----------
        cd_id : int
            - The ordinal number of the correlated diagonal in the file,
            - Range [ -max(XL), +max(IL) ]

        min_cd_idx : int
            - Start trace index, relative to start of full diagonal. Range as cd_id.

        max_cd_idx : int
            - Stop trace index, relative to start of full diagonal. Range as cd_id.

        min_sample_idx : int
            - Start sample index in trace

        max_sample_idx : int
            - Stop sample index in trace

        Returns
        -------
        cd_slice : numpy.ndarray of float32
            - Shape (n_diagonal_traces OR max_cd_idx-min_cd_idx, n_samples OR max_sample_idx-min_sample_idx)
            The specified cd_slice, decompressed.
        """
        if self.is_2d:
            raise WrongDimensionalityError("Trying to read diagonal from 2D file")
        if not -self.n_xlines < cd_id < self.n_ilines:
            raise IndexError(self.range_error.format(cd_id, -self.n_xlines, self.n_ilines))

        max_cd_len = get_correlated_diagonal_length(cd_id, self.n_ilines, self.n_xlines)
        if min_cd_idx is None or max_cd_idx is None:
            cd_len = max_cd_len
            min_cd_idx = 0
        else:
            if not 0 <= min_cd_idx < max_cd_len:
                raise IndexError(self.range_error.format(min_cd_idx, 0, max_cd_len-1))
            if not 0 < max_cd_idx <= max_cd_len:
                raise IndexError(self.range_error.format(max_cd_idx, 1, max_cd_len))
            cd_len = max_cd_idx - min_cd_idx

        if min_sample_idx is None or max_sample_idx is None:
            cd = np.zeros((cd_len, self.n_samples))
        else:
            cd = np.zeros((cd_len, max_sample_idx - min_sample_idx))

        if cd_id >= 0:
            for d in range(min_cd_idx, cd_len + min_cd_idx):
                cd[d - min_cd_idx, :] = self.get_trace((d + cd_id) * self.n_xlines + d,
                                                       min_sample_id=min_sample_idx,
                                                       max_sample_id=max_sample_idx)
        else:
            for d in range(min_cd_idx, cd_len + min_cd_idx):
                cd[d - min_cd_idx, :] = self.get_trace(d * self.n_xlines + d - cd_id,
                                                       min_sample_id=min_sample_idx,
                                                       max_sample_id=max_sample_idx)
        return cd

    def read_anticorrelated_diagonal(self, ad_id, min_ad_idx=None, max_ad_idx=None, min_sample_idx=None, max_sample_idx=None):
        """Reads one diagonal in the direction IL ~ -XL

        Parameters
        ----------
        ad_id : int
            - The ordinal number of the correlated diagonal in the file,
            - Range [0, max(XL)+max(IL) )

        min_ad_idx : int
            - Start trace index, relative to start of full diagonal. Range as ad_id.

        max_ad_idx : int
            - Stop trace index, relative to start of full diagonal. Range as ad_id.

        min_sample_idx : int
            - Start sample index in trace

        max_sample_idx : int
            - Stop sample index in trace

        Returns
        -------
        ad_slice : numpy.ndarray of float32
            - Shape (n_diagonal_traces OR max_ad_idx-min_ad_idx, n_samples OR max_sample_idx-min_sample_idx)
            The specified ad_slice, decompressed.
        """
        if self.is_2d:
            raise WrongDimensionalityError("Trying to read diagonal from 2D file")
        if not 0 <= ad_id < self.n_ilines + self.n_xlines - 1:
            raise IndexError(self.range_error.format(ad_id, 0, self.n_ilines + self.n_xlines - 2))

        max_ad_len = get_anticorrelated_diagonal_length(ad_id, self.n_ilines, self.n_xlines)
        if min_ad_idx is None or max_ad_idx is None:
            ad_len = max_ad_len
            min_ad_idx = 0
        else:
            if not 0 <= min_ad_idx < max_ad_len:
                raise IndexError(self.range_error.format(min_ad_idx, 0, max_ad_len-1))
            if not 0 < max_ad_idx <= max_ad_len:
                raise IndexError(self.range_error.format(max_ad_idx, 1, max_ad_len))
            ad_len = max_ad_idx - min_ad_idx

        if min_sample_idx is None or max_sample_idx is None:
            ad = np.zeros((ad_len, self.n_samples))
        else:
            ad = np.zeros((ad_len, max_sample_idx - min_sample_idx))

        if ad_id < self.n_xlines:
            for d in range(min_ad_idx, ad_len + min_ad_idx):
                ad[d - min_ad_idx, :] = self.get_trace(ad_id + d * (self.n_xlines - 1),
                                                       min_sample_id=min_sample_idx,
                                                       max_sample_id=max_sample_idx)
        else:
            for d in range(min_ad_idx, ad_len + min_ad_idx):
                ad[d - min_ad_idx, :] = self.get_trace((ad_id - self.n_xlines + 1 + d) * self.n_xlines + (self.n_xlines - d - 1),
                                                       min_sample_id=min_sample_idx,
                                                       max_sample_id=max_sample_idx)
        return ad

    def read_subplane(self, min_trace, max_trace, min_z, max_z, access_padding=False):
        """Reads a sub-plane from 2D SGZ file

        Parameters
        ----------
        min_trace : int
            Index of the first trace to get from the file. Use 0 to for the first trace of the cube
        max_trace : int
            Index of the last trace to get, non inclusive. To get one trace, use max_trace = min_trace + 1

        min_z : int
            The index of the first time sample to get from the cube. Use 0 for the first time sample in the cube
        max_z : int
            The index of the last time sample to get, non inclusive. To get one time sample, use max_z = min_z + 1

        Returns
        -------
        subplane : numpy.ndarray of float32, shape (max_trace - min_trace, max_z - min_z)
            The specified subplane, decompressed
        """
        if self.is_3d:
            raise WrongDimensionalityError("Trying to read subplane from 3D file")
        upper_trace = self.shape_pad[1] if access_padding else self.tracecount
        upper_z = self.shape_pad[2] if access_padding else self.n_samples

        if not (0 <= min_trace < upper_trace and 0 < max_trace <= upper_trace and max_trace > min_trace):
            raise IndexError(self.range_error.format(min_trace, max_trace, 0, self.n_xlines - 1))

        if not (0 <= min_z < upper_z and 0 < max_z <= upper_z and max_z > min_z):
            raise IndexError(self.range_error.format(min_z, max_z, 0, self.n_samples - 1))

        decompressed = self.loader.read_unshuffle_and_decompress_chunk_range(self.blockshape[1] * ((max_trace + self.blockshape[1] - 1) // self.blockshape[1]),
                                                                             self.blockshape[2] * ((max_z + self.blockshape[2] - 1) // self.blockshape[2]),
                                                                             self.blockshape[1] * (min_trace // self.blockshape[1]),
                                                                             self.blockshape[2] * (min_z // self.blockshape[2]))

        return decompressed[min_trace % self.blockshape[1]:(min_trace % self.blockshape[1]) + max_trace - min_trace,
                            min_z % self.blockshape[2]:(min_z % self.blockshape[2]) + max_z - min_z]

    def read_subvolume(self, min_il, max_il, min_xl, max_xl, min_z, max_z, access_padding=False):
        """Reads a sub-volume from SGZ file

        Parameters
        ----------
        min_il : int
            The index of the first inline to get from the cube. Use 0 to for the first inline in the cube
        max_il : int
            The index of the last inline to get, non inclusive. To get one inline, use max_il = min_il + 1

        min_xl : int
            The index of the first crossline to get from the cube. Use 0 for the first crossline in the cube
        max_xl : int
            The index of the last crossline to get, non inclusive. To get one crossline, use max_xl = min_xl + 1

        min_z : int
            The index of the first time sample to get from the cube. Use 0 for the first time sample in the cube
        max_z : int
            The index of the last time sample to get, non inclusive. To get one time sample, use max_z = min_z + 1
            
        access_padding : bool, optional
            Functions which manage voxels used for padding themselves may relax bounds-checking to padded dimensions

        Returns
        -------
        subvolume : numpy.ndarray of float32, shape (max_il - min_il, max_xl - min_xl, max_z - min_z)
            The specified subvolume, decompressed
        """
        if self.is_2d:
            raise WrongDimensionalityError("Trying to read subvolume from 2D file")
        upper_il = self.shape_pad[0] if access_padding else self.n_ilines
        upper_xl = self.shape_pad[1] if access_padding else self.n_xlines
        upper_z = self.shape_pad[2] if access_padding else self.n_samples

        if not (0 <= min_il < upper_il and 0 < max_il <= upper_il and max_il > min_il):
            raise IndexError(self.range_error.format(min_il, max_il, 0, self.n_ilines - 1))

        if not (0 <= min_xl < upper_xl and 0 < max_xl <= upper_xl and max_xl > min_xl):
            raise IndexError(self.range_error.format(min_xl, max_xl, 0, self.n_xlines - 1))

        if not (0 <= min_z < upper_z and 0 < max_z <= upper_z and max_z > min_z):
            raise IndexError(self.range_error.format(min_z, max_z, 0, self.n_samples - 1))

        if self.blockshape[0] == 4 and self.blockshape[1] == 4:
            decompressed = self.loader.read_and_decompress_chunk_range(max_il, max_xl, max_z, min_il, min_xl, min_z)

            return decompressed[min_il%4:(min_il%4)+max_il-min_il,
                                min_xl%4:(min_xl%4)+max_xl-min_xl,
                                min_z%4:(min_z%4)+max_z-min_z]
        else:
            # This works generally, but is pretty wasteful for IL or XL reads.
            # Really should encourage users to stick with either:
            #  - blockshape[2] == 4
            #  - blockshape[0] == blockshape[1] == 4
            decompressed = self.loader.read_unshuffle_and_decompress_chunk_range(max_il, max_xl, max_z, min_il, min_xl, min_z)

            return decompressed[min_il % self.blockshape[0]:(min_il % self.blockshape[0])+max_il-min_il,
                                min_xl % self.blockshape[1]:(min_xl % self.blockshape[1])+max_xl-min_xl,
                                min_z % self.blockshape[2]:(min_z % self.blockshape[2])+max_z-min_z]

    def read_volume(self):
        """Reads the whole volume from SGZ file

        Returns
        -------
        volume : numpy.ndarray of float32, shape (n_ilines, n_xline, n_samples)
            The whole volume, decompressed
        """
        return self.read_subvolume(0, self.n_ilines,
                                   0, self.n_xlines,
                                   0, self.n_samples)

    def get_trace_by_coord(self, index, min_sample_no=None, max_sample_no=None):
        """Reads one zslice from SGZ file (time or depth, depending on file contents)

        Parameters
        ----------
         index : int
            The ordinal number of the trace in the file

        min_sample_no : int
            The sample time/depth of the beginning of the range for a cropped trace
            Defaults to beginning of trace

         max_sample_no : int
            The sample time/depth of the end (exclusive) of the range for a cropped trace
            Defaults to include end of trace

        Returns
        -------
        trace : numpy.ndarray of float32, shape (n_samples) or (max_sample_id - min_sample_id)
            A single trace, decompressed
        """
        min_sample_no = self.zslices[0] if min_sample_no is None else min_sample_no
        max_sample_no = self.zslices[-1] + self.zslices[1] - self.zslices[0] if max_sample_no is None else max_sample_no
        return self.get_trace(index, self.get_zslice_index(min_sample_no), self.get_zslice_index(max_sample_no, include_stop=True))

    def get_trace(self, index, min_sample_id=None, max_sample_id=None):
        """Reads one trace from SGZ file

        Parameters
        ----------
        index : int
            The ordinal number of the trace in the file

        min_sample_id : int
            The index of the beginning of the range for a cropped trace
            Defaults to beginning of trace

         max_sample_id : int
            The index of the end (exclusive) of the range for a cropped trace
            Defaults to include end of trace

        Returns
        -------
        trace : numpy.ndarray of float32, shape (n_samples) or (max_sample_id - min_sample_id)
            A single trace, decompressed
        """
        if self.is_2d:
            min_trace = self.blockshape[1] * (index // self.blockshape[1])

            if self.blockshape[1] == 4:
                chunk = self.loader.read_and_decompress_trace_range(min_trace, min_trace+self.blockshape[1])
            else:
                chunk = self.read_subplane(min_trace, min_trace+self.blockshape[1], 0, self.n_samples, access_padding=True)

            trace = chunk[index % self.blockshape[1], 0:self.n_samples]
            return np.squeeze(trace)

        else:
            if not self.structured:
                self.get_unstructured_mask()
                index = np.arange(self.mask.shape[0])[self.mask != 0][index]

            if not 0 <= index < self.n_ilines * self.n_xlines:
                if platform.system() == 'Windows':
                    print('Yesterday it worked, Today it is not working, Windows is like that')
                raise IndexError(self.range_error.format(index, 0, self.tracecount))

            il, xl = index // self.n_xlines, index % self.n_xlines
            min_il = self.blockshape[0] * (il // self.blockshape[0])
            min_xl = self.blockshape[1] * (xl // self.blockshape[1])
            min_sample_id = 0 if min_sample_id is None else min_sample_id
            max_sample_id = self.n_samples if max_sample_id is None else max_sample_id

            min_z = self.blockshape[2] * (min_sample_id // self.blockshape[2])
            max_z = self.blockshape[2] * ((max_sample_id + self.blockshape[2] - 1) // self.blockshape[2])

            chunk = self._read_containing_chunk_cached(min_il, min_xl, min_z, max_z)
            trace = chunk[il % self.blockshape[0], xl % self.blockshape[1], min_sample_id-min_z:max_sample_id-min_z]
            return np.squeeze(trace)


    def _read_containing_chunk(self, ref_il, ref_xl, min_z, max_z):
        assert ref_il % self.blockshape[0] == 0
        assert ref_xl % self.blockshape[1] == 0
        assert min_z % self.blockshape[2] == 0
        assert max_z % self.blockshape[2] == 0
        return self.read_subvolume(ref_il, ref_il + self.blockshape[0],
                                   ref_xl, ref_xl + self.blockshape[1],
                                   min_z, max_z, access_padding=True)


    def get_unstructured_mask(self):
        if self.mask is None:
            buffer = self.file.read_range(self.file,
                                          self.segy_traceheader_template[189],
                                          self.header_entry_length_bytes)
            self.mask = np.frombuffer(buffer, dtype=np.int32) != 0
        else:
            pass

    def clear_variant_headers(self):
        self.variant_headers.clear()
        self.include_padding = None

    def read_variant_headers(self, include_padding=False, tracefields=None):
        """Reads all variant headers from SGZ file into a dictionary called variant_headers

        SeismicZFP stores integer arrays of any which are not constant through the input
        SEG-Y as a file footer. To generate trace headers it reads individual values from
        disk and combines with a 'template' containing the constant ones. In some circumstances
        it may be convenient to load all of this data into memory at once, which by default is
        what this function does if it has not already done so.

        Parameters
        ----------
        include_padding : bool
            Unstructured SGZ files have header arrays padded with zeros, by default these
            should be filtered out when returning the header array to maintain compatibility
            with segyio behaviour.

        tracefields : list of int / segyio.tracefield.TraceField
            It may be desirable to restrict the variant headers loaded for very large files
            or files accessed across a network. Provide this list to do so.
            See: get_tracefield_values()
        """

        # Check that this hasn't changed for unstructured files
        if self.include_padding is None:
            self.include_padding = include_padding
        if not self.structured:
            assert self.include_padding == include_padding

        tracefild_list = self.segy_traceheader_template if tracefields is None else tracefields
        for k in tracefild_list:
            # Yes, iterate through list of dictionary keys, because we might not have dict
            if k not in self.variant_headers:
                offset = self.segy_traceheader_template[k]
                if isinstance(offset, FileOffset) and k not in self.variant_headers:
                    use_mask = self.is_3d and not (self.structured or self.include_padding)
                    if use_mask:
                        self.get_unstructured_mask()
                    buffer = self.file.read_range(self.file, offset, self.header_entry_length_bytes)
                    values = np.frombuffer(buffer, dtype=np.int32)
                    self.variant_headers[k] = values[self.mask] if use_mask else values

    def get_tracefield_1d(self, tracefield):
        """Efficiently provides all trace header values for a given trace header field

        Parameters
        ----------
        tracefield : int / segyio.tracefield.TraceField
            The trace header value position, or its programmer-friendly
            enumerated version from segyio

        Returns
        -------
        header_array : numpy.ndarray of int32, shape (tracecount)
        """
        self.read_variant_headers(include_padding=True, tracefields=[segyio.tracefield.TraceField(tracefield)])
        return self.variant_headers[tracefield]

    def get_tracefield_values(self, tracefield):
        """Efficiently provides all trace header values for a given trace header field

        Parameters
        ----------
        tracefield : int / segyio.tracefield.TraceField
            The trace header value position, or its programmer-friendly
            enumerated version from segyio

        Returns
        -------
        header_array : numpy.ndarray of int32, shape (n_ilines, n_xlines)
        """
<<<<<<< HEAD
        self.read_variant_headers(include_padding=True, tracefields=[segyio.tracefield.TraceField(tracefield)])
        header_array = self.variant_headers[tracefield]
        if self.is_2d:
            return header_array
        else:
            return header_array.reshape((self.n_ilines, self.n_xlines))
=======
        return self.get_tracefield_1d(tracefield).reshape((self.n_ilines, self.n_xlines))
>>>>>>> f4a90219

    def gen_trace_header(self, index, load_all_headers=False):
        """Generates one trace header from SGZ file

        Parameters
        ----------
        index : int
            The ordinal number of the trace header in the file

        load_all_headers : bool, optional
            Load full header-arrays from disk.
            More efficient if accessing headers for whole file.

        Returns
        -------
        header : dict
            A single header as a dictionary of headerword-value pairs
        """
        if self.is_3d and not 0 <= index < self.n_ilines * self.n_xlines:
            raise IndexError(self.range_error.format(index, 0, self.tracecount))

        header = self.segy_traceheader_template.copy()

        for k, v in header.items():
            if isinstance(v, FileOffset):
                if load_all_headers or not self.structured:
                    self.read_variant_headers()
                    header[k] = self.variant_headers[k][index]
                else:
                    buf = self.file.read_range(self.file, v + 4*index, 4) # A 32-bit int is 4 bytes
                    header[k] = np.frombuffer(buf, dtype=np.int32)[0]
        return header

    def get_file_binary_header(self):
        return segyio.segy.Field(self.file_binary_header, kind='binary')

    def get_file_text_header(self):
        return [bytearray(self.file_text_header.decode("cp037"),
                          encoding="ascii", errors="ignore")]<|MERGE_RESOLUTION|>--- conflicted
+++ resolved
@@ -885,16 +885,11 @@
         -------
         header_array : numpy.ndarray of int32, shape (n_ilines, n_xlines)
         """
-<<<<<<< HEAD
-        self.read_variant_headers(include_padding=True, tracefields=[segyio.tracefield.TraceField(tracefield)])
-        header_array = self.variant_headers[tracefield]
+        header_array = self.get_tracefield_1d(tracefield)
         if self.is_2d:
             return header_array
         else:
             return header_array.reshape((self.n_ilines, self.n_xlines))
-=======
-        return self.get_tracefield_1d(tracefield).reshape((self.n_ilines, self.n_xlines))
->>>>>>> f4a90219
 
     def gen_trace_header(self, index, load_all_headers=False):
         """Generates one trace header from SGZ file
